--- conflicted
+++ resolved
@@ -218,7 +218,7 @@
    ```
 
 1. Optional: Locate the MinIO section and change the the username and password to something you wish to use.
-<<<<<<< HEAD
+
 ```yaml
   minio:
     enabled: true
@@ -226,16 +226,6 @@
     rootUser: minio
     rootPassword: minio123
 ```
-=======
-
-    ```yaml
-    minio:
-     enabled: true
-     mode: standalone
-     rootUser: minio
-     rootPassword: minio123
-    ```
->>>>>>> fcfab371
 
 ### Optional: Other storage options
 
